package zfs

<<<<<<< HEAD
// Zpool represents a ZFS Pool
=======
import (
	"strings"
)

// Zpool is a ZFS zpool.  A pool is a top-level structure in ZFS, and can
// contain many descendent datasets.
>>>>>>> 17b8b164
type Zpool struct {
	Name      string
	Health    string
	Allocated uint64
	Size      uint64
	Free      uint64
}

// zpool is a helper function to wrap typical calls to zpool.
func zpool(arg ...string) ([][]string, error) {
	c := command{Command: "zpool"}
	return c.Run(arg...)
}

// GetZpool retrieves a single ZFS zpool by name.
func GetZpool(name string) (*Zpool, error) {
	out, err := zpool("get", "all", "-p", name)
	if err != nil {
		return nil, err
	}

	// there is no -H
	out = out[1:len(out)]

	z := &Zpool{Name: name}
	for _, line := range out {
		z.parseLine(line)
	}

	return z, nil
}

// Datasets returns a slice of all ZFS datasets in a zpool.
func (z *Zpool) Datasets() ([]*Dataset, error) {
	return Datasets(z.Name)
}

// Snapshots returns a slice of all ZFS snapshots in a zpool.
func (z *Zpool) Snapshots() ([]*Dataset, error) {
	return Snapshots(z.Name)
}

// CreateZpool creates a new ZFS zpool with the specified name, properties,
// and optional arguments.
// A full list of available ZFS properties and command-line arguments may be
// found here: https://www.freebsd.org/cgi/man.cgi?zfs(8).
func CreateZpool(name string, properties map[string]string, args ...string) (*Zpool, error) {
	cli := make([]string, 1, 4)
	cli[0] = "create"
	if properties != nil {
		cli = append(cli, propsSlice(properties)...)
	}
	cli = append(cli, name)
	cli = append(cli, args...)
	_, err := zpool(cli...)
	if err != nil {
		return nil, err
	}

	return &Zpool{Name: name}, nil
}

// Destroy destroys a ZFS zpool by name.
func (z *Zpool) Destroy() error {
	_, err := zpool("destroy", z.Name)
	return err
}

// ListZpools list all ZFS zpools accessible on the current system.
func ListZpools() ([]*Zpool, error) {
	args := []string{"list", "-Ho", "name"}
	out, err := zpool(args...)
	if err != nil {
		return nil, err
	}

	// there is no -H
	out = out[1:len(out)]

	pools := make([]*Zpool, 0)
	for _, line := range out {
		z, err := GetZpool(line[0])
		if err != nil {
			return nil, err
		}
		pools = append(pools, z)
	}
	return pools, nil
}<|MERGE_RESOLUTION|>--- conflicted
+++ resolved
@@ -1,15 +1,7 @@
 package zfs
-
-<<<<<<< HEAD
-// Zpool represents a ZFS Pool
-=======
-import (
-	"strings"
-)
 
 // Zpool is a ZFS zpool.  A pool is a top-level structure in ZFS, and can
 // contain many descendent datasets.
->>>>>>> 17b8b164
 type Zpool struct {
 	Name      string
 	Health    string
